# Configuration file for the Sphinx documentation builder.
#
# This file only contains a selection of the most common options. For a full
# list see the documentation:
# https://www.sphinx-doc.org/en/master/usage/configuration.html

# -- Path setup --------------------------------------------------------------

# If extensions (or modules to document with autodoc) are in another directory,
# add these directories to sys.path here. If the directory is relative to the
# documentation root, use os.path.abspath to make it absolute, like shown here.

import os
import sys
sys.path.insert(0, os.path.abspath('../'))


# -- Project information -----------------------------------------------------

project = 'causal_curve'
copyright = '2020, Roni Kobrosly'
author = 'Roni Kobrosly'

# The full version, including alpha/beta/rc tags
<<<<<<< HEAD
release = '0.3.0'
=======
release = '0.2.4'
>>>>>>> 00fc7bf1


# -- General configuration ---------------------------------------------------

# Add any Sphinx extension module names here, as strings. They can be
# extensions coming with Sphinx (named 'sphinx.ext.*') or your custom
# ones.
extensions = [
    'sphinx.ext.autodoc',
    'sphinx.ext.autosummary',
    'numpydoc',
]

# Add any paths that contain templates here, relative to this directory.
templates_path = ['_templates']

# List of patterns, relative to source directory, that match files and
# directories to ignore when looking for source files.
# This pattern also affects html_static_path and html_extra_path.
exclude_patterns = ['_build', 'Thumbs.db', '.DS_Store']

# The name of the Pygments (syntax highlighting) style to use.
pygments_style = 'sphinx'

# this is needed for some reason...
# see https://github.com/numpy/numpydoc/issues/69
numpydoc_show_class_members = False

# generate autosummary even if no references
autosummary_generate = True

master_doc = 'index'

# -- Options for HTML output -------------------------------------------------

# The theme to use for HTML and HTML Help pages.  See the documentation for
# a list of builtin themes.
#
html_theme = 'sphinx_rtd_theme'

# Add any paths that contain custom static files (such as style sheets) here,
# relative to this directory. They are copied after the builtin static files,
# so a file named "default.css" will overwrite the builtin "default.css".
html_static_path = ['_static']<|MERGE_RESOLUTION|>--- conflicted
+++ resolved
@@ -22,12 +22,7 @@
 author = 'Roni Kobrosly'
 
 # The full version, including alpha/beta/rc tags
-<<<<<<< HEAD
 release = '0.3.0'
-=======
-release = '0.2.4'
->>>>>>> 00fc7bf1
-
 
 # -- General configuration ---------------------------------------------------
 
